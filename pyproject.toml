[project]
name = "python-generics"
description = "A package to determine the values of generic classes through instances or subclasses "
license = { text = "MIT" }
requires-python = ">=3.9"
authors = [{ name = "Hochfrequenz Unternehmensberatung GmbH", email = "info@hochfrequenz.de" }]
keywords = ["python", "generics"]
classifiers = [
    "Development Status :: 4 - Beta",
    "Environment :: Console",
    "Intended Audience :: Developers",
    "License :: OSI Approved :: MIT License",
    "Operating System :: OS Independent",
    "Programming Language :: Python",
    "Programming Language :: Python :: 3 :: Only",
    "Programming Language :: Python :: 3.9",
    "Programming Language :: Python :: 3.10",
    "Programming Language :: Python :: 3.11",
    "Programming Language :: Python :: 3.12",
    "Programming Language :: Python :: 3.13",
]
dependencies = []     # add all the dependencies from requirements.in here, too
dynamic = ["readme", "version"]

[project.optional-dependencies]
coverage = [
    "coverage==7.10.7"
]
formatting = [
<<<<<<< HEAD
    "black==25.9.0",
    "isort==6.0.1"
=======
    "black==25.1.0",
    "isort==6.1.0"
>>>>>>> 0777af44
]
linting = [
    "pylint==3.3.9"
]
spellcheck = [
    "codespell==2.4.1"
]
test_packaging = [
    "build==1.3.0",
    "twine==6.2.0"
]
tests = [
    "pydantic==2.12.3",
    "pytest==8.4.2"
]
type_check = [
    "mypy==1.18.2"
]

[project.urls]
Changelog = "https://github.com/Hochfrequenz/python-generics/releases"
Homepage = "https://github.com/Hochfrequenz/python-generics"

[tool.black]
line-length = 120
target_version = ["py39", "py310", "py311", "py312", "py313"]

[tool.isort]
line_length = 120
profile = "black"

[tool.pylint."MESSAGES CONTROL"]
max-line-length = 120
disable = "fixme,too-few-public-methods"

[build-system]
requires = ["hatchling>=1.8.0", "hatch-vcs", "hatch-fancy-pypi-readme"]
build-backend = "hatchling.build"



[tool.hatch.metadata.hooks.fancy-pypi-readme]
content-type = "text/markdown"
fragments = [{ path = "README.md" }]

[tool.hatch.version]
source = "vcs"

[tool.hatch.build.hooks.vcs]
version-file = "src/_generics_version.py"
template = '''
version = "{version}"
'''

[tool.hatch.build.targets.sdist]
exclude = ["/unittests"]

[tool.hatch.build.targets.wheel]
only-include = ["src"]
sources = ["src"]<|MERGE_RESOLUTION|>--- conflicted
+++ resolved
@@ -27,13 +27,8 @@
     "coverage==7.10.7"
 ]
 formatting = [
-<<<<<<< HEAD
     "black==25.9.0",
-    "isort==6.0.1"
-=======
-    "black==25.1.0",
     "isort==6.1.0"
->>>>>>> 0777af44
 ]
 linting = [
     "pylint==3.3.9"
